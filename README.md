--- conflicted
+++ resolved
@@ -14,10 +14,7 @@
   - [2. SSE to stdio](#2-sse-to-stdio)
     - [2.1 Configuration](#21-configuration)
     - [2.2 Example usage](#22-example-usage)
-<<<<<<< HEAD
   - [Named Servers](#named-servers)
-=======
->>>>>>> f31cd3e7
   - [Installation](#installation)
     - [Installing via Smithery](#installing-via-smithery)
     - [Installing via PyPI](#installing-via-pypi)
@@ -27,10 +24,7 @@
   - [Extending the container image](#extending-the-container-image)
   - [Docker Compose Setup](#docker-compose-setup)
   - [Command line arguments](#command-line-arguments)
-<<<<<<< HEAD
     - [Example config file](#example-config-file)
-=======
->>>>>>> f31cd3e7
   - [Testing](#testing)
 
 ## About
@@ -123,13 +117,12 @@
 
 Arguments
 
-<<<<<<< HEAD
 | Name                                 | Required                   | Description                                                                                 | Example                                     |
 |--------------------------------------|----------------------------|---------------------------------------------------------------------------------------------|---------------------------------------------|
 | `command_or_url`                     | Yes                        | The command to spawn the MCP stdio server                                                   | uvx mcp-server-fetch                        |
 | `--port`                             | No, random available       | The MCP server port to listen on                                                            | 8080                                        |
 | `--host`                             | No, `127.0.0.1` by default | The host IP address that the MCP server will listen on                                      | 0.0.0.0                                     |
-| `--env`                              | No                         | Additional environment variables to pass to the MCP stdio server                            | FOO=BAR                                     |
+| `--env`                              | No                         | Additional environment variables to pass to the MCP stdio server. Can be used multiple times. | FOO BAR                                     |
 | `--cwd`                              | No                         | The working directory to pass to the MCP stdio server process.                              | /tmp                                        |
 | `--pass-environment`                 | No                         | Pass through all environment variables when spawning the server                             | --no-pass-environment                       |
 | `--allow-origin`                     | No                         | Allowed origins for the SSE server. Can be used multiple times. Default is no CORS allowed. | --allow-origin "\*"                           |
@@ -138,20 +131,6 @@
 | `--named-server-config FILE_PATH`    | No                         | Path to a JSON file defining named stdio servers.                                           | --named-server-config /path/to/servers.json |
 | `--sse-port` (deprecated)            | No, random available       | The SSE server port to listen on                                                            | 8080                                        |
 | `--sse-host` (deprecated)            | No, `127.0.0.1` by default | The host IP address that the SSE server will listen on                                      | 0.0.0.0                                     |
-=======
-| Name                      | Required                   | Description                                                                                   | Example               |
-| ------------------------- | -------------------------- | --------------------------------------------------------------------------------------------- | --------------------- |
-| `command_or_url`          | Yes                        | The command to spawn the MCP stdio server                                                     | uvx mcp-server-fetch  |
-| `--port`                  | No, random available       | The MCP server port to listen on                                                              | 8080                  |
-| `--host`                  | No, `127.0.0.1` by default | The host IP address that the MCP server will listen on                                        | 0.0.0.0               |
-| `--env`                   | No                         | Additional environment variables to pass to the MCP stdio server. Can be used multiple times. | FOO BAR               |
-| `--cwd`                   | No                         | The working directory to pass to the MCP stdio server process.                                | /tmp                  |
-| `--pass-environment`      | No                         | Pass through all environment variables when spawning the server                               | --no-pass-environment |
-| `--allow-origin`          | No                         | Allowed origins for the SSE server. Can be used multiple times. Default is no CORS allowed.   | --allow-cors "\*"     |
-| `--stateless`             | No                         | Enable stateless mode for streamable http transports. Default is False                        | --no-stateless        |
-| `--sse-port` (deprecated) | No, random available       | The SSE server port to listen on                                                              | 8080                  |
-| `--sse-host` (deprecated) | No, `127.0.0.1` by default | The host IP address that the SSE server will listen on                                        | 0.0.0.0               |
->>>>>>> f31cd3e7
 
 ### 2.2 Example usage
 
@@ -333,9 +312,8 @@
 ## Command line arguments
 
 ```bash
-<<<<<<< HEAD
-usage: mcp-proxy [-h] [-H KEY VALUE] [-e KEY VALUE] [--cwd CWD] [--pass-environment | --no-pass-environment] [--debug | --no-debug]
-                 [--named-server NAME COMMAND_STRING] [--named-server-config FILE_PATH] [--port PORT] [--host HOST]
+usage: mcp-proxy [-h] [-H KEY VALUE] [--transport {sse,streamablehttp}] [-e KEY VALUE] [--cwd CWD] [--pass-environment | --no-pass-environment]
+                 [--debug | --no-debug] [--named-server NAME COMMAND_STRING] [--named-server-config FILE_PATH] [--port PORT] [--host HOST]
                  [--stateless | --no-stateless] [--sse-port SSE_PORT] [--sse-host SSE_HOST] [--allow-origin ALLOW_ORIGIN [ALLOW_ORIGIN ...]]
                  [command_or_url] [args ...]
 
@@ -346,20 +324,9 @@
 
 positional arguments:
   command_or_url        Command or URL.
-                        If URL (http/https): Runs in SSE client mode.
+                        If URL (http/https): Runs in SSE/StreamableHTTP client mode.
                         If command string: Runs in SSE server mode, this is the default stdio server.
                         If --named-server or --named-server-config is used, this can be omitted if no default server is desired.
-=======
-usage: mcp-proxy [-h] [-H KEY VALUE] [--transport {sse,streamablehttp}] [-e KEY VALUE] [--cwd CWD] [--pass-environment | --no-pass-environment]
-                 [--debug | --no-debug] [--port PORT] [--host HOST] [--stateless | --no-stateless] [--sse-port SSE_PORT] [--sse-host SSE_HOST]
-                 [--allow-origin ALLOW_ORIGIN [ALLOW_ORIGIN ...]]
-                 [command_or_url] [args ...]
-
-Start the MCP proxy in one of two possible modes: as a client or a server.
-
-positional arguments:
-  command_or_url        Command or URL to connect to. When a URL, will run an SSE/StreamableHTTP client, otherwise will run the given command and connect as a stdio client. See corresponding options for more details.
->>>>>>> f31cd3e7
 
 options:
   -h, --help            show this help message and exit
