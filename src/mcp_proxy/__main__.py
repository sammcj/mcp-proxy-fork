--- conflicted
+++ resolved
@@ -55,15 +55,10 @@
     parser.add_argument(
         "command_or_url",
         help=(
-<<<<<<< HEAD
-            "Command or URL to connect to. When a URL, will run an SSE client. "
+            "Command or URL to connect to. When a URL, will run an SSE/StreamableHTTP client. "
             "Otherwise, if --named-server is not used, this will be the command "
             "for the default stdio client. If --named-server is used, this argument "
-            "is ignored for stdio mode unless no default server is implied by it. "
-=======
-            "Command or URL to connect to. When a URL, will run an SSE/StreamableHTTP client, "
-            "otherwise will run the given command and connect as a stdio client. "
->>>>>>> f31cd3e7
+            "is ignored for stdio mode unless no default server is desired. "
             "See corresponding options for more details."
         ),
         nargs="?",
@@ -208,18 +203,22 @@
     args_parsed: argparse.Namespace,
     logger: logging.Logger,
 ) -> None:
-    """Handle SSE client mode operation."""
+    """Handle SSE/StreamableHTTP client mode operation."""
     if args_parsed.named_server_definitions:
         logger.warning(
             "--named-server arguments are ignored when command_or_url is an HTTP/HTTPS URL "
-            "(SSE client mode).",
+            "(SSE/StreamableHTTP client mode).",
         )
     # Start a client connected to the SSE server, and expose as a stdio server
-    logger.debug("Starting SSE client and stdio server")
+    logger.debug("Starting SSE/StreamableHTTP client and stdio server")
     headers = dict(args_parsed.headers)
     if api_access_token := os.getenv("API_ACCESS_TOKEN", None):
         headers["Authorization"] = f"Bearer {api_access_token}"
-    asyncio.run(run_sse_client(args_parsed.command_or_url, headers=headers))
+
+    if args_parsed.transport == "streamablehttp":
+        asyncio.run(run_streamablehttp_client(args_parsed.command_or_url, headers=headers))
+    else:
+        asyncio.run(run_sse_client(args_parsed.command_or_url, headers=headers))
 
 
 def _configure_default_server(
@@ -338,7 +337,6 @@
         and not args_parsed.named_server_definitions
         and not args_parsed.named_server_config
     ):
-<<<<<<< HEAD
         parser.print_help()
         logger.error(
             "Either a command_or_url for a default server or at least one --named-server "
@@ -351,17 +349,6 @@
         ("http://", "https://"),
     ):
         _handle_sse_client_mode(args_parsed, logger)
-=======
-        # Start a client connected to the SSE server, and expose as a stdio server
-        logger.debug("Starting SSE client and stdio server")
-        headers = dict(args.headers)
-        if api_access_token := os.getenv("API_ACCESS_TOKEN", None):
-            headers["Authorization"] = f"Bearer {api_access_token}"
-        if args.transport == "streamablehttp":
-            asyncio.run(run_streamablehttp_client(args.command_or_url, headers=headers))
-        else:
-            asyncio.run(run_sse_client(args.command_or_url, headers=headers))
->>>>>>> f31cd3e7
         return
 
     # Start stdio client(s) and expose as an SSE server
